"""
Test configuration and fixtures for the RAG chatbot system tests.
"""

import os
<<<<<<< HEAD
import sys

import pytest
=======
import tempfile
import shutil
from unittest.mock import Mock, AsyncMock, patch
from fastapi.testclient import TestClient
>>>>>>> 0867abe4

# Add backend directory to path so tests can import modules
backend_dir = os.path.join(os.path.dirname(__file__), "..")
sys.path.insert(0, backend_dir)


@pytest.fixture
def sample_search_results():
    """Fixture providing sample search results for testing"""
    from vector_store import SearchResults

    return SearchResults(
        documents=[
            "Python is a high-level programming language known for its readability.",
            "Variables in Python are created by assigning values to names.",
        ],
        metadata=[
            {"course_title": "Python Basics", "lesson_number": 1},
            {"course_title": "Python Basics", "lesson_number": 2},
        ],
        distances=[0.1, 0.2],
        error=None,
    )


@pytest.fixture
def empty_search_results():
    """Fixture providing empty search results for testing"""
    from vector_store import SearchResults

    return SearchResults(documents=[], metadata=[], distances=[], error=None)


@pytest.fixture
def error_search_results():
    """Fixture providing search results with error for testing"""
    from vector_store import SearchResults

    return SearchResults(
        documents=[], metadata=[], distances=[], error="Database connection failed"
    )


@pytest.fixture
def mock_course_metadata():
    """Fixture providing sample course metadata"""
    return {
        "metadatas": [
            {
                "title": "Python Programming",
                "instructor": "John Doe",
                "course_link": "https://example.com/python-course",
                "lessons_json": """[
                {"lesson_number": 1, "lesson_title": "Introduction", "lesson_link": "https://example.com/lesson1"},
                {"lesson_number": 2, "lesson_title": "Variables", "lesson_link": "https://example.com/lesson2"}
            ]""",
            }
        ]
    }


@pytest.fixture
def test_config():
    """Fixture providing test configuration"""
    from config import Config

    config = Config()
    config.OPENAI_API_KEY = "test-api-key"
    config.OPENAI_MODEL = "gpt-4"
    config.EMBEDDING_MODEL = "all-MiniLM-L6-v2"
    config.CHUNK_SIZE = 800
    config.CHUNK_OVERLAP = 100
    config.MAX_RESULTS = 5
    config.MAX_HISTORY = 2
    config.CHROMA_PATH = "./test_chroma_db"

<<<<<<< HEAD
    return config

=======
    return config


@pytest.fixture
def temp_docs_dir():
    """Fixture providing a temporary docs directory with test files"""
    temp_dir = tempfile.mkdtemp()

    # Create a sample course file
    course_content = """Course: Python Programming
Instructor: John Doe
Link: https://example.com/python-course

Lesson 1: Introduction to Python
Link: https://example.com/lesson1
This is an introduction to Python programming language.
Python is easy to learn and powerful.

Lesson 2: Variables and Data Types
Link: https://example.com/lesson2
Variables in Python are created by assigning values.
Python supports various data types like strings, integers, and lists."""

    with open(os.path.join(temp_dir, "python_course.txt"), "w") as f:
        f.write(course_content)

    yield temp_dir

    # Cleanup
    shutil.rmtree(temp_dir, ignore_errors=True)


@pytest.fixture
def mock_rag_system():
    """Fixture providing a mock RAG system"""
    mock_rag = Mock()
    mock_rag.query.return_value = (
        "Python is a high-level programming language.",
        ["Python Programming Course - Lesson 1"]
    )
    mock_rag.get_course_analytics.return_value = {
        "total_courses": 1,
        "course_titles": ["Python Programming"]
    }
    mock_rag.session_manager.create_session.return_value = "test-session-123"
    return mock_rag


@pytest.fixture
def mock_openai_client():
    """Fixture providing a mock OpenAI client"""
    mock_client = Mock()
    mock_response = Mock()
    mock_response.choices = [Mock()]
    mock_response.choices[0].message.content = "This is a test response from OpenAI."
    mock_client.chat.completions.create.return_value = mock_response
    return mock_client


@pytest.fixture
def test_app():
    """Fixture providing a test FastAPI app without static file mounting"""
    from fastapi import FastAPI, HTTPException
    from fastapi.middleware.cors import CORSMiddleware
    from pydantic import BaseModel
    from typing import List, Optional

    # Create a minimal test app without problematic static file mounting
    app = FastAPI(title="Course Materials RAG System Test", root_path="")

    app.add_middleware(
        CORSMiddleware,
        allow_origins=["*"],
        allow_credentials=True,
        allow_methods=["*"],
        allow_headers=["*"],
        expose_headers=["*"],
    )

    # Pydantic models
    class QueryRequest(BaseModel):
        query: str
        session_id: Optional[str] = None

    class QueryResponse(BaseModel):
        answer: str
        sources: List[str]
        session_id: str

    class CourseStats(BaseModel):
        total_courses: int
        course_titles: List[str]

    # Mock RAG system for testing
    mock_rag = Mock()
    mock_rag.query.return_value = (
        "Python is a high-level programming language.",
        ["Python Programming Course - Lesson 1"]
    )
    mock_rag.get_course_analytics.return_value = {
        "total_courses": 1,
        "course_titles": ["Python Programming"]
    }
    mock_rag.session_manager.create_session.return_value = "test-session-123"

    # API endpoints
    @app.post("/api/query", response_model=QueryResponse)
    async def query_documents(request: QueryRequest):
        try:
            session_id = request.session_id or mock_rag.session_manager.create_session()
            answer, sources = mock_rag.query(request.query, session_id)
            return QueryResponse(
                answer=answer,
                sources=sources,
                session_id=session_id
            )
        except Exception as e:
            raise HTTPException(status_code=500, detail=str(e))

    @app.get("/api/courses", response_model=CourseStats)
    async def get_course_stats():
        try:
            analytics = mock_rag.get_course_analytics()
            return CourseStats(
                total_courses=analytics["total_courses"],
                course_titles=analytics["course_titles"]
            )
        except Exception as e:
            raise HTTPException(status_code=500, detail=str(e))

    @app.get("/")
    async def root():
        return {"message": "Course Materials RAG System API"}

    return app


@pytest.fixture
def test_client(test_app):
    """Fixture providing a test client for the FastAPI app"""
    return TestClient(test_app)
>>>>>>> 0867abe4
<|MERGE_RESOLUTION|>--- conflicted
+++ resolved
@@ -1,237 +1,229 @@
-"""
-Test configuration and fixtures for the RAG chatbot system tests.
-"""
-
-import os
-<<<<<<< HEAD
-import sys
-
-import pytest
-=======
-import tempfile
-import shutil
-from unittest.mock import Mock, AsyncMock, patch
-from fastapi.testclient import TestClient
->>>>>>> 0867abe4
-
-# Add backend directory to path so tests can import modules
-backend_dir = os.path.join(os.path.dirname(__file__), "..")
-sys.path.insert(0, backend_dir)
-
-
-@pytest.fixture
-def sample_search_results():
-    """Fixture providing sample search results for testing"""
-    from vector_store import SearchResults
-
-    return SearchResults(
-        documents=[
-            "Python is a high-level programming language known for its readability.",
-            "Variables in Python are created by assigning values to names.",
-        ],
-        metadata=[
-            {"course_title": "Python Basics", "lesson_number": 1},
-            {"course_title": "Python Basics", "lesson_number": 2},
-        ],
-        distances=[0.1, 0.2],
-        error=None,
-    )
-
-
-@pytest.fixture
-def empty_search_results():
-    """Fixture providing empty search results for testing"""
-    from vector_store import SearchResults
-
-    return SearchResults(documents=[], metadata=[], distances=[], error=None)
-
-
-@pytest.fixture
-def error_search_results():
-    """Fixture providing search results with error for testing"""
-    from vector_store import SearchResults
-
-    return SearchResults(
-        documents=[], metadata=[], distances=[], error="Database connection failed"
-    )
-
-
-@pytest.fixture
-def mock_course_metadata():
-    """Fixture providing sample course metadata"""
-    return {
-        "metadatas": [
-            {
-                "title": "Python Programming",
-                "instructor": "John Doe",
-                "course_link": "https://example.com/python-course",
-                "lessons_json": """[
-                {"lesson_number": 1, "lesson_title": "Introduction", "lesson_link": "https://example.com/lesson1"},
-                {"lesson_number": 2, "lesson_title": "Variables", "lesson_link": "https://example.com/lesson2"}
-            ]""",
-            }
-        ]
-    }
-
-
-@pytest.fixture
-def test_config():
-    """Fixture providing test configuration"""
-    from config import Config
-
-    config = Config()
-    config.OPENAI_API_KEY = "test-api-key"
-    config.OPENAI_MODEL = "gpt-4"
-    config.EMBEDDING_MODEL = "all-MiniLM-L6-v2"
-    config.CHUNK_SIZE = 800
-    config.CHUNK_OVERLAP = 100
-    config.MAX_RESULTS = 5
-    config.MAX_HISTORY = 2
-    config.CHROMA_PATH = "./test_chroma_db"
-
-<<<<<<< HEAD
-    return config
-
-=======
-    return config
-
-
-@pytest.fixture
-def temp_docs_dir():
-    """Fixture providing a temporary docs directory with test files"""
-    temp_dir = tempfile.mkdtemp()
-
-    # Create a sample course file
-    course_content = """Course: Python Programming
-Instructor: John Doe
-Link: https://example.com/python-course
-
-Lesson 1: Introduction to Python
-Link: https://example.com/lesson1
-This is an introduction to Python programming language.
-Python is easy to learn and powerful.
-
-Lesson 2: Variables and Data Types
-Link: https://example.com/lesson2
-Variables in Python are created by assigning values.
-Python supports various data types like strings, integers, and lists."""
-
-    with open(os.path.join(temp_dir, "python_course.txt"), "w") as f:
-        f.write(course_content)
-
-    yield temp_dir
-
-    # Cleanup
-    shutil.rmtree(temp_dir, ignore_errors=True)
-
-
-@pytest.fixture
-def mock_rag_system():
-    """Fixture providing a mock RAG system"""
-    mock_rag = Mock()
-    mock_rag.query.return_value = (
-        "Python is a high-level programming language.",
-        ["Python Programming Course - Lesson 1"]
-    )
-    mock_rag.get_course_analytics.return_value = {
-        "total_courses": 1,
-        "course_titles": ["Python Programming"]
-    }
-    mock_rag.session_manager.create_session.return_value = "test-session-123"
-    return mock_rag
-
-
-@pytest.fixture
-def mock_openai_client():
-    """Fixture providing a mock OpenAI client"""
-    mock_client = Mock()
-    mock_response = Mock()
-    mock_response.choices = [Mock()]
-    mock_response.choices[0].message.content = "This is a test response from OpenAI."
-    mock_client.chat.completions.create.return_value = mock_response
-    return mock_client
-
-
-@pytest.fixture
-def test_app():
-    """Fixture providing a test FastAPI app without static file mounting"""
-    from fastapi import FastAPI, HTTPException
-    from fastapi.middleware.cors import CORSMiddleware
-    from pydantic import BaseModel
-    from typing import List, Optional
-
-    # Create a minimal test app without problematic static file mounting
-    app = FastAPI(title="Course Materials RAG System Test", root_path="")
-
-    app.add_middleware(
-        CORSMiddleware,
-        allow_origins=["*"],
-        allow_credentials=True,
-        allow_methods=["*"],
-        allow_headers=["*"],
-        expose_headers=["*"],
-    )
-
-    # Pydantic models
-    class QueryRequest(BaseModel):
-        query: str
-        session_id: Optional[str] = None
-
-    class QueryResponse(BaseModel):
-        answer: str
-        sources: List[str]
-        session_id: str
-
-    class CourseStats(BaseModel):
-        total_courses: int
-        course_titles: List[str]
-
-    # Mock RAG system for testing
-    mock_rag = Mock()
-    mock_rag.query.return_value = (
-        "Python is a high-level programming language.",
-        ["Python Programming Course - Lesson 1"]
-    )
-    mock_rag.get_course_analytics.return_value = {
-        "total_courses": 1,
-        "course_titles": ["Python Programming"]
-    }
-    mock_rag.session_manager.create_session.return_value = "test-session-123"
-
-    # API endpoints
-    @app.post("/api/query", response_model=QueryResponse)
-    async def query_documents(request: QueryRequest):
-        try:
-            session_id = request.session_id or mock_rag.session_manager.create_session()
-            answer, sources = mock_rag.query(request.query, session_id)
-            return QueryResponse(
-                answer=answer,
-                sources=sources,
-                session_id=session_id
-            )
-        except Exception as e:
-            raise HTTPException(status_code=500, detail=str(e))
-
-    @app.get("/api/courses", response_model=CourseStats)
-    async def get_course_stats():
-        try:
-            analytics = mock_rag.get_course_analytics()
-            return CourseStats(
-                total_courses=analytics["total_courses"],
-                course_titles=analytics["course_titles"]
-            )
-        except Exception as e:
-            raise HTTPException(status_code=500, detail=str(e))
-
-    @app.get("/")
-    async def root():
-        return {"message": "Course Materials RAG System API"}
-
-    return app
-
-
-@pytest.fixture
-def test_client(test_app):
-    """Fixture providing a test client for the FastAPI app"""
-    return TestClient(test_app)
->>>>>>> 0867abe4
+"""
+Test configuration and fixtures for the RAG chatbot system tests.
+"""
+
+import os
+import sys
+import tempfile
+import shutil
+from unittest.mock import Mock, AsyncMock, patch
+from fastapi.testclient import TestClient
+
+import pytest
+
+# Add backend directory to path so tests can import modules
+backend_dir = os.path.join(os.path.dirname(__file__), "..")
+sys.path.insert(0, backend_dir)
+
+
+@pytest.fixture
+def sample_search_results():
+    """Fixture providing sample search results for testing"""
+    from vector_store import SearchResults
+
+    return SearchResults(
+        documents=[
+            "Python is a high-level programming language known for its readability.",
+            "Variables in Python are created by assigning values to names.",
+        ],
+        metadata=[
+            {"course_title": "Python Basics", "lesson_number": 1},
+            {"course_title": "Python Basics", "lesson_number": 2},
+        ],
+        distances=[0.1, 0.2],
+        error=None,
+    )
+
+
+@pytest.fixture
+def empty_search_results():
+    """Fixture providing empty search results for testing"""
+    from vector_store import SearchResults
+
+    return SearchResults(documents=[], metadata=[], distances=[], error=None)
+
+
+@pytest.fixture
+def error_search_results():
+    """Fixture providing search results with error for testing"""
+    from vector_store import SearchResults
+
+    return SearchResults(
+        documents=[], metadata=[], distances=[], error="Database connection failed"
+    )
+
+
+@pytest.fixture
+def mock_course_metadata():
+    """Fixture providing sample course metadata"""
+    return {
+        "metadatas": [
+            {
+                "title": "Python Programming",
+                "instructor": "John Doe",
+                "course_link": "https://example.com/python-course",
+                "lessons_json": """[
+                {"lesson_number": 1, "lesson_title": "Introduction", "lesson_link": "https://example.com/lesson1"},
+                {"lesson_number": 2, "lesson_title": "Variables", "lesson_link": "https://example.com/lesson2"}
+            ]""",
+            }
+        ]
+    }
+
+
+@pytest.fixture
+def test_config():
+    """Fixture providing test configuration"""
+    from config import Config
+
+    config = Config()
+    config.OPENAI_API_KEY = "test-api-key"
+    config.OPENAI_MODEL = "gpt-4"
+    config.EMBEDDING_MODEL = "all-MiniLM-L6-v2"
+    config.CHUNK_SIZE = 800
+    config.CHUNK_OVERLAP = 100
+    config.MAX_RESULTS = 5
+    config.MAX_HISTORY = 2
+    config.CHROMA_PATH = "./test_chroma_db"
+
+    return config
+
+
+@pytest.fixture
+def temp_docs_dir():
+    """Fixture providing a temporary docs directory with test files"""
+    temp_dir = tempfile.mkdtemp()
+
+    # Create a sample course file
+    course_content = """Course: Python Programming
+Instructor: John Doe
+Link: https://example.com/python-course
+
+Lesson 1: Introduction to Python
+Link: https://example.com/lesson1
+This is an introduction to Python programming language.
+Python is easy to learn and powerful.
+
+Lesson 2: Variables and Data Types
+Link: https://example.com/lesson2
+Variables in Python are created by assigning values.
+Python supports various data types like strings, integers, and lists."""
+
+    with open(os.path.join(temp_dir, "python_course.txt"), "w") as f:
+        f.write(course_content)
+
+    yield temp_dir
+
+    # Cleanup
+    shutil.rmtree(temp_dir, ignore_errors=True)
+
+
+@pytest.fixture
+def mock_rag_system():
+    """Fixture providing a mock RAG system"""
+    mock_rag = Mock()
+    mock_rag.query.return_value = (
+        "Python is a high-level programming language.",
+        ["Python Programming Course - Lesson 1"]
+    )
+    mock_rag.get_course_analytics.return_value = {
+        "total_courses": 1,
+        "course_titles": ["Python Programming"]
+    }
+    mock_rag.session_manager.create_session.return_value = "test-session-123"
+    return mock_rag
+
+
+@pytest.fixture
+def mock_openai_client():
+    """Fixture providing a mock OpenAI client"""
+    mock_client = Mock()
+    mock_response = Mock()
+    mock_response.choices = [Mock()]
+    mock_response.choices[0].message.content = "This is a test response from OpenAI."
+    mock_client.chat.completions.create.return_value = mock_response
+    return mock_client
+
+
+@pytest.fixture
+def test_app():
+    """Fixture providing a test FastAPI app without static file mounting"""
+    from fastapi import FastAPI, HTTPException
+    from fastapi.middleware.cors import CORSMiddleware
+    from pydantic import BaseModel
+    from typing import List, Optional
+
+    # Create a minimal test app without problematic static file mounting
+    app = FastAPI(title="Course Materials RAG System Test", root_path="")
+
+    app.add_middleware(
+        CORSMiddleware,
+        allow_origins=["*"],
+        allow_credentials=True,
+        allow_methods=["*"],
+        allow_headers=["*"],
+        expose_headers=["*"],
+    )
+
+    # Pydantic models
+    class QueryRequest(BaseModel):
+        query: str
+        session_id: Optional[str] = None
+
+    class QueryResponse(BaseModel):
+        answer: str
+        sources: List[str]
+        session_id: str
+
+    class CourseStats(BaseModel):
+        total_courses: int
+        course_titles: List[str]
+
+    # Mock RAG system for testing
+    mock_rag = Mock()
+    mock_rag.query.return_value = (
+        "Python is a high-level programming language.",
+        ["Python Programming Course - Lesson 1"]
+    )
+    mock_rag.get_course_analytics.return_value = {
+        "total_courses": 1,
+        "course_titles": ["Python Programming"]
+    }
+    mock_rag.session_manager.create_session.return_value = "test-session-123"
+
+    # API endpoints
+    @app.post("/api/query", response_model=QueryResponse)
+    async def query_documents(request: QueryRequest):
+        try:
+            session_id = request.session_id or mock_rag.session_manager.create_session()
+            answer, sources = mock_rag.query(request.query, session_id)
+            return QueryResponse(
+                answer=answer,
+                sources=sources,
+                session_id=session_id
+            )
+        except Exception as e:
+            raise HTTPException(status_code=500, detail=str(e))
+
+    @app.get("/api/courses", response_model=CourseStats)
+    async def get_course_stats():
+        try:
+            analytics = mock_rag.get_course_analytics()
+            return CourseStats(
+                total_courses=analytics["total_courses"],
+                course_titles=analytics["course_titles"]
+            )
+        except Exception as e:
+            raise HTTPException(status_code=500, detail=str(e))
+
+    @app.get("/")
+    async def root():
+        return {"message": "Course Materials RAG System API"}
+
+    return app
+
+
+@pytest.fixture
+def test_client(test_app):
+    """Fixture providing a test client for the FastAPI app"""
+    return TestClient(test_app)